--- conflicted
+++ resolved
@@ -112,7 +112,6 @@
 #' @param coverage coverage threshold as integer for least number of reads to cover a cytosine for it to be carried over in the analysis. Defaults to 20.
 #' @param ConvRate.thr Convesion rate threshold. Double between 0 and 1, defaults to 0.8. To skip this filtering step, set to NULL. For more information, check out the details section.
 # #' @param clObj cluster object for parallel processing of multiple samples/RegionsOfInterest. For now only used by qMeth call for bulk methylation. Should be the output of a parallel::makeCluster() call
-#' @param CytosinesToMask THIS IS DUCK-TAPE
 #' @param TFBSs GRanges object of transcription factor binding sites coordinates
 #' @param max_interTF_distance maximum distance between two consecutive TFBSs for them to be grouped in the same window
 #' @param max_window_width upper limit to window width. This value should be adjusted according to the user's system as it determines the amount of memory used in the later context methylation call
@@ -135,18 +134,13 @@
 #' @export
 #' 
 SortReadsBySingleTF_MultiSiteWrapper = function(sampleSheet, sample, genome, coverage = 20, ConvRate.thr = 0.8, # clObj=NULL, ---> parameters passed to CallContextMethylation
-                                                 CytosinesToMask = NULL,
                                                  TFBSs,
                                                  max_interTF_distance = 100000, max_window_width = 5000000, min_cluster_width = 600, # ---> parameters passed to Create_MethylationCallingWindows
                                                  sorting_coverage = 30, bins = list(c(-35,-25), c(-15,15), c(25,35)), # ---> parameters passed to SortReadsByTFCluster
                                                  cores = 1
 ){
   
-<<<<<<< HEAD
-  # stop("This needs to be optimized for efficiency...the one try I made with 3K TFs and 10 cores was way too slow")
-=======
   names(TFBSs) = paste0("TFBS_", seq(TFBSs))
->>>>>>> 4b517e13
   
   message("(1) DESIGNING COMMON METHYLATION CALLING WINDOWS FOR ADJACENT CLUSTERS")
   MethylationCallingWindows = Create_MethylationCallingWindows(TFBS_cluster_coordinates = TFBSs,
@@ -173,17 +167,6 @@
     
     if(length(Methylation[[1]]) == 0){
       return()
-    }
-    
-    if (!is.null(CytosinesToMask)){
-      
-      message("Masking Cytosines")
-      source("/g/krebs/barzaghi/Rscripts/CrappyUtils.R")
-      MaskSNPs2(Methylation = Methylation, 
-                CytosinesToMaks = CytosinesToMask, 
-                MaskSMmat = TRUE, 
-                Experiment = ExperimentType) -> Methylation
-      
     }
     
     Overlaps = findOverlaps(TFBSs, CurrentWindow)
@@ -230,7 +213,6 @@
 #' @param genome BSgenome
 #' @param coverage coverage threshold as integer for least number of reads to cover a cytosine for it to be carried over in the analysis. Defaults to 20.
 #' @param ConvRate.thr Convesion rate threshold. Double between 0 and 1, defaults to 0.8. To skip this filtering step, set to NULL. For more information, check out the details section.
-# #' @param clObj cluster object for parallel processing of multiple samples/RegionsOfInterest. For now only used by qMeth call for bulk methylation. Should be the output of a parallel::makeCluster() call
 #' @param TFBSs GRanges object of transcription factor binding sites coordinates
 #' @param max_intersite_distance maximum allowed distance in base pairs between two TFBS centers for them to be considered part of the same cluster. Defaults to 75.
 #' @param min_intersite_distance minimum allowed distance in base pairs between two TFBS centers for them not to be discarded as overlapping. 
@@ -293,24 +275,10 @@
                            ConvRate.thr = ConvRate.thr,
                            returnSM = TRUE) -> Methylation
     
-<<<<<<< HEAD
-=======
     if(length(Methylation[[1]]) == 0){
       return()
     }
     
-    if (!is.null(CytosinesToMask)){
-      
-      message("Masking Cytosines")
-      source("/g/krebs/barzaghi/Rscripts/CrappyUtils.R")
-      MaskSNPs2(Methylation = Methylation, 
-               CytosinesToMaks = CytosinesToMask, 
-               MaskSMmat = TRUE, 
-               Experiment = ExperimentType) -> Methylation
-      
-    }
-    
->>>>>>> 4b517e13
     Overlaps = findOverlaps(TFBS_Clusters$ClusterCoordinates, CurrentWindow)
     Clusters_to_sort = TFBS_Clusters$ClusterComposition[queryHits(Overlaps)]
     
